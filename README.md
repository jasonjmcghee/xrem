--- conflicted
+++ resolved
@@ -5,19 +5,15 @@
 Way too early to use- seriously, it's not useful yet.
 
 > I don't care
-<<<<<<< HEAD
-`npm run tauri dev`
-=======
-
 Fine. Just run:
 
-`cargo run --release`
->>>>>>> d6d157ca
+`npm run tauri dev`
 
 Does a lot worse in debug mode in terms of performance.
 
 ## "implemented" (read: likely terrible)
 Currently implements, in a parallel / non-blocking way:
+- click the status icon to start / stop recording
 - screenshot capture every 2 seconds
 - OCR at capture time
 - calculate text embedding (rem doesn't have this yet lol)
@@ -50,8 +46,6 @@
 - [ ] timeline UI / full screen ui leverage frame extraction
     - [ ] Live OCR
         - overlay transparent text on image so as to be selectable
-    - winit + wry? (html / js / css)
-    - winit + iced? (rust)
 - [ ] search UI (display thumbnails, matched text, date, application?)
 - [ ] settings
 - [ ] tray icon + menu
